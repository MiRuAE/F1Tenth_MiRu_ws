--- conflicted
+++ resolved
@@ -103,10 +103,6 @@
         // Mission state transition logic
         switch (current_mission_) {
             case MISSION_A: {
-<<<<<<< HEAD
-                // Detect transition from A to B (entering narrow walls)
-                if (close_percent + medium_percent > 60.0) {
-=======
                 // Get the front-facing range data (typically around center of scan)
                 int center_index = scan_msg->ranges.size() / 2;
                 int angle_width = scan_msg->ranges.size() / 6;  // ~30 degrees on each side
@@ -230,7 +226,6 @@
                 
                 // Transition logic with multiple conditions
                 if (narrow_passage_detected || parallel_walls) {
->>>>>>> 08101703
                     consecutive_b_detections_++;
                     RCLCPP_INFO(this->get_logger(), "Potential Mission B detection (%d/%d) - %s",
                                 consecutive_b_detections_, b_detection_threshold_,
