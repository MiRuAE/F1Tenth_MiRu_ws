--- conflicted
+++ resolved
@@ -78,11 +78,7 @@
         if (ranges[left_min_index] > wall_threshold) return false;
         
         std::vector<float> group = {ranges[left_min_index]};
-<<<<<<< HEAD
-        double tolerance = 0.2;
-=======
         double tolerance = 0.1;
->>>>>>> 08101703
         int required_group_size = 200;
         
         for (int i = left_min_index - 1; i >= lidar_center; i--) {
@@ -115,11 +111,7 @@
         if (ranges[right_min_index] > wall_threshold) return false;
         
         std::vector<float> group = {ranges[right_min_index]};
-<<<<<<< HEAD
-        double tolerance = 0.2;
-=======
         double tolerance = 0.1;
->>>>>>> 08101703
         int required_group_size = 200;
         
         for (int i = right_min_index - 1; i >= 0; i--) {
