--- conflicted
+++ resolved
@@ -1,10 +1,6 @@
 # Hello World! Good
 - I am Jisang
-<<<<<<< HEAD
-- I am Minki
-- I am SeongHyunPing
-=======
 - I am Doraemong!
 - I am Hyemin
 - I am Minki
->>>>>>> e7cea953
+- I am SeongHyunPing